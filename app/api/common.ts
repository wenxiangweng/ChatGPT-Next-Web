--- conflicted
+++ resolved
@@ -1,14 +1,11 @@
 import { NextRequest, NextResponse } from "next/server";
 import { getServerSideConfig } from "../config/server";
-<<<<<<< HEAD
-import { DEFAULT_MODELS, OPENAI_BASE_URL, GEMINI_BASE_URL } from "../constant";
-=======
 import {
   DEFAULT_MODELS,
   OPENAI_BASE_URL,
   ACCESS_CODE_PREFIX,
+  GEMINI_BASE_URL,
 } from "../constant";
->>>>>>> 86ea8ce4
 import { collectModelTable } from "../utils/model";
 import { makeAzurePath } from "../azure";
 
@@ -27,7 +24,6 @@
 export async function requestOpenai(req: NextRequest) {
   const controller = new AbortController();
 
-<<<<<<< HEAD
   var authValue,
     authHeaderName = "";
   if (serverConfig.isAzure) {
@@ -43,12 +39,8 @@
     authValue = req.headers.get("Authorization") ?? "";
     authHeaderName = "Authorization";
   }
-=======
-  let authValue = req.headers.get("Authorization") ?? "";
-  const authHeaderName = serverConfig.isAzure ? "api-key" : "Authorization";
   // check if it is openai api key or user token
   const { accessCode, apiKey } = parseApiKey(authValue);
->>>>>>> 86ea8ce4
 
   let path = `${req.nextUrl.pathname}${req.nextUrl.search}`.replaceAll(
     "/api/openai/",
